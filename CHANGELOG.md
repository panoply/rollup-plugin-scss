# Changelog

All notable changes to `rollup-plugin-scss` will be documented in this file.

## [Unreleased]
<<<<<<< HEAD
- Add `sourceMap` option to enable generation of source map @astappiev
- A `processor` can receive map as second parameter and return `{ css: string, map?: string }`
=======
- Remove `node-sass` from optionalDependencies @astappiev <br/>
  **You have to specify `node-sass` or `sass` in your project dependencies alongside `rollup-plugin-scss`**
>>>>>>> c7534194

## [2.6.1] - 2020-10-01
### Updated
- Move node-sass to optionalDependencies @weizhenye

## [2.6.0] - 2020-08-14
### Fixed
- Resolve processor as a promise during transform step @geotrev

### Added
- Add support for postcss processor

## [2.5.0] - 2020-05-07
### Updated
- Fix includePaths before processing @mach25

## [2.4.0] - 2020-04-13
### Added
- Add `sass` option @riri

## [2.2.0] - 2020-04-11
### Added
- Add `watch` option @JimSchofield

## [2.1.0] - 2019-12-22
### Added
- Add `prefix` option @jackprosser

## [2.0.0] - 2019-12-22
### Changed
- Add `node_modules/` in includePaths by default
- Fix cases where output `css` is null or undefined
- Update dependencies

## [1.0.0] - 2019-02-04
### Update
- Update `ongenerate` to `generateBundle`

[Unreleased]: https://github.com/thgh/rollup-plugin-scss/compare/v2.2.0...HEAD
[2.2.0]: https://github.com/thgh/rollup-plugin-scss/compare/v2.1.0...v2.2.0
[2.1.0]: https://github.com/thgh/rollup-plugin-scss/compare/v2.0.0...v2.1.0
[2.0.0]: https://github.com/thgh/rollup-plugin-scss/compare/v1.0.0...v2.0.0
[1.0.0]: https://github.com/thgh/rollup-plugin-scss/compare/v0.0.1...v1.0.0
[0.0.1]: https://github.com/thgh/rollup-plugin-scss/releases<|MERGE_RESOLUTION|>--- conflicted
+++ resolved
@@ -3,13 +3,10 @@
 All notable changes to `rollup-plugin-scss` will be documented in this file.
 
 ## [Unreleased]
-<<<<<<< HEAD
 - Add `sourceMap` option to enable generation of source map @astappiev
 - A `processor` can receive map as second parameter and return `{ css: string, map?: string }`
-=======
 - Remove `node-sass` from optionalDependencies @astappiev <br/>
   **You have to specify `node-sass` or `sass` in your project dependencies alongside `rollup-plugin-scss`**
->>>>>>> c7534194
 
 ## [2.6.1] - 2020-10-01
 ### Updated
