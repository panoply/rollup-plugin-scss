{
  "name": "rollup-plugin-scss",
  "version": "2.6.1",
  "description": "Rollup multiple .scss, .sass and .css imports",
  "main": "index.cjs.js",
  "module": "index.es.js",
  "jsnext:main": "index.es.js",
  "scripts": {
    "build": "rollup -c",
    "dev": "rollup -cw",
    "lint": "standard rollup.config.js index.es.js",
    "fix": "standard --fix rollup.config.js index.es.js",
    "test:node-sass": "cd test/node-sass && rm -f output.* && rollup -c && cmp output.js ../expected.js && cmp output.css expected.css && cd ../..",
    "test:sass": "cd test/sass && rm -f output.* && rollup -c && cmp output.js ../expected.js && cmp output.css expected.css && cd ../..",
    "test:postcss": "cd test/postcss && rm -f output.* && rollup -c && cmp output.js ../expected.js && cmp output.css expected.css && cd ../..",
    "test:processor": "cd test/processor && rm -f output.* && rollup -c && cmp output.js ../expected.js && cmp output.css expected.css && cd ../..",
    "test:sourcemap": "cd test/sourcemap && rm -f output.* && rollup -c && cmp output.js ../expected.js && cmp output.css expected.css && cmp output.css.map expected.css.map && cd ../..",
    "test": "npm run test:node-sass && npm run test:sass && npm run test:processor && npm run test:postcss && npm run test:sourcemap",
    "testw": "cd test/node-sass && rm -f output.* && rollup -cw; cd ..",
    "prepare": "rollup -c"
  },
  "keywords": [
    "rollup-plugin",
    "css",
    "sass",
    "scss"
  ],
  "license": "MIT",
  "author": "Thomas Ghysels <info@thomasg.be>",
  "homepage": "https://github.com/thgh/rollup-plugin-scss",
  "bugs": {
    "url": "https://github.com/thgh/rollup-plugin-scss/issues"
  },
  "repository": {
    "type": "git",
    "url": "https://github.com/thgh/rollup-plugin-scss"
  },
  "files": [
    "index.cjs.js",
    "index.es.js"
  ],
  "dependencies": {
    "rollup-pluginutils": "^2.3.3"
  },
  "devDependencies": {
<<<<<<< HEAD
    "autoprefixer": "^10.2.4",
    "node-sass": "^4.11.0",
    "postcss": "^8.2.5",
    "rollup": "^2.38.5",
    "rollup-plugin-buble": "^0.19.8",
    "sass": "^1.32.6",
    "standard": "^16.0.3"
  },
  "optionalDependencies": {
    "node-sass": "4"
=======
    "autoprefixer": "^9.8.6",
    "postcss": "^7.0.32",
    "rollup": "2",
    "rollup-plugin-buble": "0",
    "sass": "^1.26.3",
    "standard": "14"
>>>>>>> c7534194
  }
}<|MERGE_RESOLUTION|>--- conflicted
+++ resolved
@@ -43,24 +43,11 @@
     "rollup-pluginutils": "^2.3.3"
   },
   "devDependencies": {
-<<<<<<< HEAD
-    "autoprefixer": "^10.2.4",
-    "node-sass": "^4.11.0",
-    "postcss": "^8.2.5",
-    "rollup": "^2.38.5",
-    "rollup-plugin-buble": "^0.19.8",
-    "sass": "^1.32.6",
-    "standard": "^16.0.3"
-  },
-  "optionalDependencies": {
-    "node-sass": "4"
-=======
     "autoprefixer": "^9.8.6",
     "postcss": "^7.0.32",
     "rollup": "2",
     "rollup-plugin-buble": "0",
     "sass": "^1.26.3",
     "standard": "14"
->>>>>>> c7534194
   }
 }