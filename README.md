--- conflicted
+++ resolved
@@ -76,14 +76,12 @@
   // Prefix global scss. Useful for variables and mixins.
   prefix: `@import "./fonts.scss";`,
 
-<<<<<<< HEAD
   // use a node-sass compatible compiler (like 'sass') instead
-  runtime: require('sass')
-=======
+  runtime: require('sass'),
+
   // Add file/folder to be monitored in watch mode so that changes to these files will trigger rebuilds.
   // Do not choose a directory where rollup output or dest is pointed to as this will cause an infinite loop
   watch: 'src/scss/components',
->>>>>>> a976513c
 })
 ```
 
