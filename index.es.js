import { existsSync, mkdirSync, writeFile } from 'fs'
import { dirname } from 'path'
import { createFilter } from 'rollup-pluginutils'

/*
 * Create a style tag and append to head tag
 *
 * @param {String} css style
 * @return {String} css style
 */
function insertStyleFn(css) {
  if (!css) {
    return
  }
  if (typeof window === "undefined") {
    return
  }

  const style = document.createElement("style")

  style.setAttribute("type", "text/css")
  style.innerHTML = css
  document.head.appendChild(style)
  return css
}

export default function css (options = {}) {
  const filter = createFilter(options.include || ['/**/*.css', '/**/*.scss', '/**/*.sass'], options.exclude)
  let dest = options.output
  const insertStyleFnName = "___$insertStylesToHeader"

  const styles = {}
  const prefix = options.prefix ? options.prefix + '\n' : ''
  let includePaths = options.includePaths || ['node_modules/']
  includePaths.push(process.cwd())

  const compileSass = function (scss) {
    // Compile SASS to CSS
    if (scss.length) {
      includePaths = includePaths.filter((v, i, a) => a.indexOf(v) === i)
      try {
        const sass = options.sass || require('node-sass')

        const render = sass.renderSync(Object.assign({
          data: prefix + scss,
          outFile: dest,
          includePaths
        }, options))

        const css = render.css.toString()
        const map = render.map ? render.map.toString() : null

        // Possibly process CSS (e.g. by PostCSS)
        if (typeof options.processor === 'function') {
          const processor = options.processor(css, map, styles)

          // PostCSS support
          if (typeof processor.process === 'function') {
            return Promise.resolve(processor.process(css, {
              from: undefined,
              to: dest,
              map: map ? { prev: map, inline: false } : null
            }))
          }

          return Promise.resolve(processor).then(result => {
            if (typeof result === 'string') return { css: result }
            else return result
          })
        }
        return { css, map }
      } catch (e) {
        if (options.failOnError) {
          throw e
        }
        console.log()
        console.log(red('Error:\n\t' + e.message))
        if (e.message.includes('Invalid CSS')) {
          console.log(green('Solution:\n\t' + 'fix your Sass code'))
          console.log('Line:   ' + e.line)
          console.log('Column: ' + e.column)
        }
        if (e.message.includes('node-sass') && e.message.includes('find module')) {
          console.log(green('Solution:\n\t' + 'npm install --save node-sass'))
        }
        if (e.message.includes('node-sass') && e.message.includes('bindings')) {
          console.log(green('Solution:\n\t' + 'npm rebuild node-sass --force'))
        }
        console.log()
      }
    }
  }

  return {
    name: 'scss',
    intro() {
      if (options.insert === true) {
        return insertStyleFn.toString().replace(/insertStyleFn/, insertStyleFnName)
      }
    },
    transform (code, id) {
      if (!filter(id)) {
        return
      }

      // Add the include path before doing any processing
      includePaths.push(dirname(id))

      // Rebuild all scss files if anything happens to this folder
      // TODO: check if it's possible to get a list of all dependent scss files
      //       and only watch those
      if ('watch' in options) {
        const files = Array.isArray(options.watch) ? options.watch : [options.watch]
        files.forEach(file => this.addWatchFile(file))
      }

<<<<<<< HEAD
      // When output is disabled, the stylesheet is exported as a string
      if (options.output === false) {
        return Promise.resolve(compileSass(code)).then(compiled => ({
          code: 'export default ' + JSON.stringify(compiled.css),
=======
      if (options.insert === true) {
        // When the 'insert' is enabled, the stylesheet will be inserted into <head/> tag.
        return Promise.resolve(compileToCSS(code)).then((css) => ({
          code:
            "export default " + insertStyleFnName + "(" + JSON.stringify(css) + ")",
          map: { mappings: "" },
        }))
      } else if (options.output === false) {
        // When output is disabled, the stylesheet is exported as a string
        return Promise.resolve(compileToCSS(code)).then(css => ({
          code: 'export default ' + JSON.stringify(css),
>>>>>>> c4dbe633
          map: { mappings: '' }
        }))
      }

      // Map of every stylesheet
      styles[id] = code

      return ''
    },
    generateBundle (opts) {
      // No stylesheet needed
      if (options.output === false || options.insert === true) {
        return
      }

      // Combine all stylesheets
      let scss = ''
      for (const id in styles) {
        scss += styles[id] || ''
      }

      if (typeof dest !== 'string') {
        // Guess destination filename
        dest = opts.dest || opts.file || 'bundle.js'
        if (dest.endsWith('.js')) {
          dest = dest.slice(0, -3)
        }
        dest = dest + '.css'
      }

      const compiled = compileSass(scss)

      // Resolve if processor returned a Promise
      Promise.resolve(compiled).then(compiled => {
        if (typeof compiled !== 'object' || typeof compiled.css !== 'string') {
          return
        }

        // Emit styles through callback
        if (typeof options.output === 'function') {
          options.output(compiled.css, styles)
          return
        }

        // Don't create unwanted empty stylesheets
        if (!compiled.css.length) {
          return
        }

        // Ensure that dest parent folders exist (create the missing ones)
        ensureParentDirsSync(dirname(dest))

        // Emit styles to file
        writeFile(dest, compiled.css, (err) => {
          if (opts.verbose !== false) {
            if (err) {
              console.error(red(err))
            } else if (compiled.css) {
              console.log(green(dest), getSize(compiled.css.length))
            }
          }
        })

        if (options.sourceMap && compiled.map) {
          let sourcemap = compiled.map
          if (typeof compiled.map.toString === 'function') {
            sourcemap = compiled.map.toString()
          }

          writeFile(dest + '.map', sourcemap, (err) => {
            if (opts.verbose !== false && err) {
              console.error(red(err))
            }
          })
        }
      })
    }
  }
}

function red (text) {
  return '\x1b[1m\x1b[31m' + text + '\x1b[0m'
}

function green (text) {
  return '\x1b[1m\x1b[32m' + text + '\x1b[0m'
}

function getSize (bytes) {
  return bytes < 10000
    ? bytes.toFixed(0) + ' B'
    : bytes < 1024000
      ? (bytes / 1024).toPrecision(3) + ' kB'
      : (bytes / 1024 / 1024).toPrecision(4) + ' MB'
}

function ensureParentDirsSync (dir) {
  if (existsSync(dir)) {
    return
  }

  try {
    mkdirSync(dir)
  } catch (err) {
    if (err.code === 'ENOENT') {
      ensureParentDirsSync(dirname(dir))
      ensureParentDirsSync(dir)
    }
  }
}<|MERGE_RESOLUTION|>--- conflicted
+++ resolved
@@ -113,13 +113,7 @@
         const files = Array.isArray(options.watch) ? options.watch : [options.watch]
         files.forEach(file => this.addWatchFile(file))
       }
-
-<<<<<<< HEAD
-      // When output is disabled, the stylesheet is exported as a string
-      if (options.output === false) {
-        return Promise.resolve(compileSass(code)).then(compiled => ({
-          code: 'export default ' + JSON.stringify(compiled.css),
-=======
+      
       if (options.insert === true) {
         // When the 'insert' is enabled, the stylesheet will be inserted into <head/> tag.
         return Promise.resolve(compileToCSS(code)).then((css) => ({
@@ -129,9 +123,8 @@
         }))
       } else if (options.output === false) {
         // When output is disabled, the stylesheet is exported as a string
-        return Promise.resolve(compileToCSS(code)).then(css => ({
-          code: 'export default ' + JSON.stringify(css),
->>>>>>> c4dbe633
+        return Promise.resolve(compileSass(code)).then(compiled => ({
+          code: 'export default ' + JSON.stringify(compiled.css),
           map: { mappings: '' }
         }))
       }
